const { Client, RESTJSONErrorCodes, ApplicationCommand, Events } = require('discord.js');

/**
 * Discord slash commands synchronization utility
 * @param {Client} client - Discord.js client instance
 * @param {Array<Object>} commands - Array of command objects to synchronize
 * @param {Object} options - Configuration options
 * @param {boolean} [options.debug=false] - Enable debug logging
 * @param {string|null} [options.guildId=null] - Guild ID for guild-specific commands (null for global commands)
 * @returns {Promise<Object>} Synchronization results with counts
 * @throws {TypeError} When client is not a Client instance or commands is not an array
 * @throws {Error} When client application is not available
 * @example
 * const syncCommands = require('discord-sync-commands');
 * 
 * const commands = [
 *   {
 *     name: 'ping',
 *     description: 'Replies with Pong!',
 *     type: ApplicationCommandType.ChatInput
 *   }
 * ];
 * 
 * const result = await syncCommands(client, commands, { debug: true });
 * console.log(`Created: ${result.newCommandCount}, Updated: ${result.updatedCommandCount}`);
 */
module.exports = async (client, commands, options = {
    debug: false,
    guildId: null
}) => {
    if (!(client instanceof Client)) {
        throw new TypeError('Client instance is required');
    };

    if (!Array.isArray(commands)) {
        throw new TypeError('Commands must be an array');
    };

    /**
     * Debug logging function
     * @param {string} message - Message to log if debug is enabled
     */
    const log = (message) => options.debug && console.log(`[discord-sync-commands] ${message}`);

    try {
        /**
         * Wait for client to be ready if not already ready
         */
        const ready = client.isReady() ? Promise.resolve() : new Promise(resolve => client.once(Events.ClientReady, resolve));
        await ready;


        /**
         * Fetch existing commands from Discord API
         * @type {Collection<string, ApplicationCommand>}
         */
        const currentCommands = await client.application.commands
            .fetch(options.guildId ? { guildId: options.guildId } : {})
            .catch(err => {
                if (err.code === RESTJSONErrorCodes.MissingAccess) {
                    throw new Error('The client does not have the "applications.commands" scope authorized.');
                }
                throw err;
<<<<<<< HEAD
            });
=======
>>>>>>> 022c4c01

        log(`Synchronizing commands...`);
        log(`Currently ${currentCommands.size} commands registered.`);

        /**
         * Find commands that need to be created (exist in local but not in Discord)
         * @type {Array<Object>}
         */
        const newCommands = commands.filter((command) => !currentCommands.some((c) => c.name === command.name));
        let createdCount = 0;
        
        for (const newCommand of newCommands) {
            try {
                await client.application.commands.create(newCommand, options.guildId);
                createdCount++;
                log(`Created command: ${newCommand.name}`);
            } catch (error) {
                log(`Error creating command ${newCommand.name}: ${error.message}`);
            }
        }

        log(`Created ${createdCount} new commands!`);

        /**
         * Find commands that need to be deleted (exist in Discord but not in local)
         * @type {Collection<string, ApplicationCommand>}
         */
        const deletedCommands = currentCommands.filter((command) => !commands.some((c) => c.name === command.name));
        let deletedCount = 0;
        
        for (const deletedCommand of deletedCommands.values()) {
            try {
                await deletedCommand.delete();
                deletedCount++;
                log(`Deleted command: ${deletedCommand.name}`);
            } catch (error) {
                log(`Error deleting command ${deletedCommand.name}: ${error.message}`);
            }
        }

        log(`Deleted ${deletedCount} obsolete commands!`);

        /**
         * Find commands that need to be updated (exist in both but with differences)
         * @type {Array<Object>}
         */
        const updatedCommands = commands.filter((command) => currentCommands.some((c) => c.name === command.name));
        let updatedCommandCount = 0;
        
        for (const updatedCommand of updatedCommands) {
            try {
                const previousCommand = currentCommands.find((c) => c.name === updatedCommand.name);
                
                if (isCommandModified(previousCommand, updatedCommand)) {
                    await previousCommand.edit(updatedCommand);
                    updatedCommandCount++;
                    log(`Updated command: ${updatedCommand.name}`);
                }
            } catch (error) {
                log(`Error updating command ${updatedCommand.name}: ${error.message}`);
            }
        }

        log(`Updated ${updatedCommandCount} commands!`);
        log(`Command synchronization completed successfully!`);

        return {
            currentCommandCount: currentCommands.size,
            newCommandCount: createdCount,
            deletedCommandCount: deletedCount,
            updatedCommandCount
        };

    } catch (error) {
        log(`Error during command synchronization: ${error.message}`);
        throw error;
    }
};

/**
 * Check if a command has been modified by comparing all relevant properties
 * @param {ApplicationCommand} previousCommand - The existing command from Discord
 * @param {Object} newCommand - The new command definition
 * @returns {boolean} True if the command needs to be updated
 */
function isCommandModified(previousCommand, newCommand) {
    if (previousCommand.description !== newCommand.description) return true;
    if (previousCommand.defaultMemberPermissions !== newCommand.defaultMemberPermissions) return true;
    if (previousCommand.nsfw !== newCommand.nsfw) return true;
    
    // Use Discord.js built-in optionsEqual method for more reliable comparison
    return !ApplicationCommand.optionsEqual(previousCommand.options ?? [], newCommand.options ?? []);
}

<|MERGE_RESOLUTION|>--- conflicted
+++ resolved
@@ -61,10 +61,8 @@
                     throw new Error('The client does not have the "applications.commands" scope authorized.');
                 }
                 throw err;
-<<<<<<< HEAD
             });
-=======
->>>>>>> 022c4c01
+
 
         log(`Synchronizing commands...`);
         log(`Currently ${currentCommands.size} commands registered.`);
