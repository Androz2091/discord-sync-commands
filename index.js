--- conflicted
+++ resolved
@@ -10,8 +10,6 @@
         const ready = client.isReady() ? Promise.resolve() : new Promise(resolve => client.once('ready', resolve));
         await ready;
 
-
-<<<<<<< HEAD
         const currentCommands = await client.application.commands
             .fetch(options.guildId && { guildId: options.guildId })
             .catch(err => {
@@ -19,11 +17,6 @@
                     err.code === 50001 ? 'The client does not have the "applications.commands" scope authorized.' : err
                 );
             });
-=======
-        const currentCommands = await client.application.commands.fetch(
-            options.guildId ? { guildId: options.guildId } : {}
-        );
->>>>>>> dae3d838
 
         log(`Synchronizing commands...`);
         log(`Currently ${currentCommands.size} commands.`);
